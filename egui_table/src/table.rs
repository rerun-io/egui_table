--- conflicted
+++ resolved
@@ -377,14 +377,10 @@
         let auto_size = match self.auto_size_mode {
             AutoSizeMode::Never => false,
             AutoSizeMode::Always => true,
-<<<<<<< HEAD
-            AutoSizeMode::OnParentResize => state.parent_width.map_or(true, |w| w != parent_width),
+            AutoSizeMode::OnParentResize => state.parent_width != Some(parent_width),
             AutoSizeMode::Fill => state.parent_width.map_or(true, |w| {
                 w > self.columns.iter().map(|col| col.current).sum()
             }),
-=======
-            AutoSizeMode::OnParentResize => state.parent_width != Some(parent_width),
->>>>>>> e3d1924e
         };
         if auto_size {
             Column::auto_size(&mut self.columns, parent_width);
